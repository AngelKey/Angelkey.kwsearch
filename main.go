--- conflicted
+++ resolved
@@ -159,14 +159,10 @@
 			}
 			for i := 1; i < len(tokens); i++ {
 				fmt.Printf("Search result for %s:\n", tokens[i])
-<<<<<<< HEAD
-				filenames, err := client.SearchWord(tokens[i])
+				filenames, fpRate, err := client.SearchWord(tokens[i])
 				if err != nil {
 					fmt.Printf("\tError when searching word: %s\n", err)
 				}
-=======
-				filenames, fpRate := client.SearchWord(tokens[i])
->>>>>>> 6ce70e62
 				if len(filenames) == 0 {
 					fmt.Printf("\tNo file contains the word \"%s\"\n", tokens[i])
 				}
